--- conflicted
+++ resolved
@@ -1,11 +1,6 @@
 status = [
-<<<<<<< HEAD
   "Clippy",
-  "Test aarch64 (ubuntu-latest, nightly)",
-  "Test aarch64 (macOS-latest, nightly)",
-=======
   "Test aarch64 (nightly)",
->>>>>>> 90085d5a
   "Test x86_64 (ubuntu-latest, nightly)",
   "Test x86_64 (macOS-latest, nightly)",
   "Format check (ubuntu-latest, nightly)",
